--- conflicted
+++ resolved
@@ -211,15 +211,9 @@
         If an optional validation [DataGenerator][aucmedi.data_processing.data_generator.DataGenerator]
         is provided, a validation set is analyzed regularly during the training process (after each epoch).
 
-<<<<<<< HEAD
         The transfer learning training runs two fitting processes.
-        The first one with fixed base model layers and a high learning rate,
-        whereas the second one with free layers and a small learning rate.
-=======
-        The transfer learning training runs two fitting proesses.
         The first one with frozen base model layers and a high learning rate,
         whereas the second one with unfrozen layers and a small learning rate.
->>>>>>> 9d4719fb
 
         Args:
             training_generator (DataGenerator):     A data generator which will be used for training.
